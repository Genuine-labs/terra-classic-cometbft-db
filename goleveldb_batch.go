--- conflicted
+++ resolved
@@ -66,15 +66,9 @@
 	start := time.Now()
 	defer func() {
 		if sync {
-<<<<<<< HEAD
-			b.db.batchSyncDuration.Set(float64(time.Since(start).Milliseconds()))
-		} else {
-			b.db.batchDuration.Set(float64(time.Since(start).Milliseconds()))
-=======
 			b.db.batchSyncDuration.Observe(time.Since(start).Seconds())
 		} else {
 			b.db.batchDuration.Observe(time.Since(start).Seconds())
->>>>>>> 270ed3fe
 		}
 	}()
 	err := b.db.db.Write(b.batch, &opt.WriteOptions{Sync: sync})
