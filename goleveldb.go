--- conflicted
+++ resolved
@@ -24,16 +24,6 @@
 
 type GoLevelDB struct {
 	db *leveldb.DB
-<<<<<<< HEAD
-	// All durations are reported in milliseconds.
-	getDuration        prometheus.Gauge
-	setDuration        prometheus.Gauge
-	setSyncDuration    prometheus.Gauge
-	deleteDuration     prometheus.Gauge
-	deleteSyncDuration prometheus.Gauge
-	batchDuration      prometheus.Gauge
-	batchSyncDuration  prometheus.Gauge
-=======
 
 	// All durations are reported in milliseconds.
 	getDuration        prometheus.Histogram
@@ -43,7 +33,6 @@
 	deleteSyncDuration prometheus.Histogram
 	batchDuration      prometheus.Histogram
 	batchSyncDuration  prometheus.Histogram
->>>>>>> 270ed3fe
 }
 
 var _ DB = (*GoLevelDB)(nil)
@@ -67,10 +56,6 @@
 	database := &GoLevelDB{
 		db: db,
 	}
-<<<<<<< HEAD
-
-=======
->>>>>>> 270ed3fe
 	database.createPrometheusMetrics(name)
 	return database, nil
 }
@@ -82,11 +67,7 @@
 	}
 	start := time.Now()
 	res, err := db.db.Get(key, nil)
-<<<<<<< HEAD
-	db.getDuration.Set(float64(time.Since(start).Milliseconds()))
-=======
 	db.getDuration.Observe(time.Since(start).Seconds())
->>>>>>> 270ed3fe
 	if err != nil {
 		if err == errors.ErrNotFound {
 			return nil, nil
@@ -115,11 +96,7 @@
 	}
 	start := time.Now()
 	err := db.db.Put(key, value, nil)
-<<<<<<< HEAD
-	db.setDuration.Set(float64(time.Since(start).Milliseconds()))
-=======
 	db.setDuration.Observe(time.Since(start).Seconds())
->>>>>>> 270ed3fe
 	if err != nil {
 		return err
 	}
@@ -136,11 +113,7 @@
 	}
 	start := time.Now()
 	err := db.db.Put(key, value, &opt.WriteOptions{Sync: true})
-<<<<<<< HEAD
-	db.setSyncDuration.Set(float64(time.Since(start).Milliseconds()))
-=======
 	db.setSyncDuration.Observe(time.Since(start).Seconds())
->>>>>>> 270ed3fe
 	if err != nil {
 		return err
 	}
@@ -154,11 +127,7 @@
 	}
 	start := time.Now()
 	err := db.db.Delete(key, nil)
-<<<<<<< HEAD
-	db.deleteDuration.Set(float64(time.Since(start).Milliseconds()))
-=======
 	db.deleteDuration.Observe(time.Since(start).Seconds())
->>>>>>> 270ed3fe
 	if err != nil {
 		return err
 	}
@@ -254,61 +223,11 @@
 	return newGoLevelDBIterator(itr, start, end, true), nil
 }
 
-<<<<<<< HEAD
 func (db *GoLevelDB) Compact(start, end []byte) error {
 	fmt.Println("Compacting")
 	return db.db.CompactRange(util.Range{Start: start, Limit: end})
 }
 func (db *GoLevelDB) createPrometheusMetrics(dbName string) {
-	db.getDuration = prometheus.NewGauge(prometheus.GaugeOpts{
-		Namespace: PROMETHEUS_NAMESPACE,
-		Subsystem: dbName,
-		Name:      "get_duration_ms",
-		Help:      "The duration of the Get() operation in ms.",
-	})
-	prometheus.MustRegister(db.getDuration)
-	db.setDuration = prometheus.NewGauge(prometheus.GaugeOpts{
-		Namespace: PROMETHEUS_NAMESPACE,
-		Subsystem: dbName,
-		Name:      "set_duration_ms",
-		Help:      "The duration of the Set() operation in ms.",
-	})
-	prometheus.MustRegister(db.setDuration)
-	db.setSyncDuration = prometheus.NewGauge(prometheus.GaugeOpts{
-		Namespace: PROMETHEUS_NAMESPACE,
-		Subsystem: dbName,
-		Name:      "set_sync_duration_ms",
-		Help:      "The duration of the SetSync() operation in ms.",
-	})
-	prometheus.MustRegister(db.setSyncDuration)
-	db.deleteDuration = prometheus.NewGauge(prometheus.GaugeOpts{
-		Namespace: PROMETHEUS_NAMESPACE,
-		Subsystem: dbName,
-		Name:      "delete_duration_ms",
-		Help:      "The duration of the Delete() operation in ms.",
-	})
-	prometheus.MustRegister(db.deleteDuration)
-	db.deleteSyncDuration = prometheus.NewGauge(prometheus.GaugeOpts{
-		Namespace: PROMETHEUS_NAMESPACE,
-		Subsystem: dbName,
-		Name:      "delete_sync_duration_ms",
-		Help:      "The duration of the DeleteSync() operation in ms.",
-	})
-	prometheus.MustRegister(db.deleteSyncDuration)
-	db.batchDuration = prometheus.NewGauge(prometheus.GaugeOpts{
-		Namespace: PROMETHEUS_NAMESPACE,
-		Subsystem: dbName,
-		Name:      "batch_duration_ms",
-		Help:      "The duration of the batch#write operation in ms.",
-	})
-	prometheus.MustRegister(db.batchDuration)
-	db.batchSyncDuration = prometheus.NewGauge(prometheus.GaugeOpts{
-		Namespace: PROMETHEUS_NAMESPACE,
-		Subsystem: dbName,
-		Name:      "batch_sync_duration_ms",
-		Help:      "The duration of the batch#write(sync) operation in ms.",
-=======
-func (db *GoLevelDB) createPrometheusMetrics(dbName string) {
 
 	db.getDuration = prometheus.NewHistogram(prometheus.HistogramOpts{
 		Namespace: PROMETHEUS_NAMESPACE,
@@ -366,7 +285,6 @@
 		Name:      "batch_sync_duration_s",
 		Help:      "The duration of the batch#write(sync) operation in s.",
 		Buckets:   prometheus.ExponentialBuckets(0.0002, 10, 5),
->>>>>>> 270ed3fe
 	})
 	prometheus.MustRegister(db.batchSyncDuration)
 }